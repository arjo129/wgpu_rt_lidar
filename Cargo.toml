--- conflicted
+++ resolved
@@ -9,13 +9,9 @@
 flume = "0.11.1"
 glam = { version = "0.29.2", features = ["bytemuck"] }
 tokio = {version ="1.41.1",  features = ["full"]}
-<<<<<<< HEAD
 wgpu = { git = "https://github.com/gfx-rs/wgpu", rev = "440b33f" }
-=======
-wgpu = { git = "https://github.com/gfx-rs/wgpu", rev = "e86ed8b6c858451fa6da212dc9835730ad4da826" }
 rerun = "0.22.0"
 rand = "0.9.0"
->>>>>>> 60b60199
 
 [dev-dependencies]
 ndarray= "*"